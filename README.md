
# TumorNetSolvers: A Deep Learning Framework for Personalized PDE-Based Tumor Growth Modeling

<<<<<<< HEAD
![Tumor Simulation Comparison](images/preds.png)
=======
>>>>>>> 3e17f5a7

**TumorNetSolvers** is an adaptive deep learning framework designed for efficient personalization of PDE-based tumor growth models, focused on simulating and predicting tumor evolution. Built on the powerful nnU-Net framework, it leverages state-of-the-art neural architectures to address both **forward** and **inverse** tumor modeling problems.

![Tumor Simulation Comparison](images/preds.png)

---

### Table of Contents
1. [Overview](#overview)  
2. [Core Concepts](#core-concepts)  
3. [Model Architectures](#model-architectures)  
4. [Usage](#usage)  
5. [Installation](#installation)  
6. [Contributing](#contributing)  
7. [License](#license)  
8. [References](#references)  

---

## Overview

**TumorNetSolvers** provides a flexible and efficient solution for simulating tumor growth in 3D using **Partial Differential Equations (PDEs)**, specifically the Fisher-Kolmogorov equation. It personalizes the model for individual patients by inferring **tumor growth parameters** (diffusion coefficient, growth rate, initial location) from MRI scans or similar medical images.

---

### Forward Problem
<img src="images/fwd.png" style="width: 80%;"/>

- **Input**: A 3D medical image (e.g., brain tissue segmentations) and tumor parameters (growth rate, diffusion coefficient, tumor location).  
- **Output**: A 3D simulation of tumor corresponding to the given anatomy and tumor parameters.

---

### Inverse Problem
<img src="images/inv.png" style="width: 80%;"/>

Given a high-performing differentiable forward model, we "freeze" the model and optimize its parameters based on a target tumor simulation.  
- **Input**: A target tumor simulation (e.g., MRI-based 3D tumor image).  
- **Goal**: Infer the underlying tumor parameters (e.g., growth rate, diffusion coefficient, tumor location) by adjusting these input parameters to match the target simulation.

---

## Core Concepts

### 1. PDE-Based Tumor Growth Modeling  
TumorNetSolvers is trained on the **Fisher-Kolmogorov equation** to model brain tumor cell dynamics over time and space:

   $$ 
   \frac{\partial c}{\partial t} = \nabla \cdot (D \nabla c) + \rho c(1 - c)
   $$

   Where:
   - \( c(x, t) \) is the tumor cell concentration,
   - \( D \) is the diffusion coefficient,
   - \( \rho \) is the growth rate,
   - \( \nabla \cdot (D \nabla c) \) is the diffusion term,
   - \( \rho c(1 - c) \) models logistic growth, limiting \( c \) as it approaches 1.


TumorNetSolvers uses deep learning to approximate this PDE's solutions but can, in theory, adapt to different PDE-based models.

---

### 2. Deep Learning Surrogate Models  
Neural networks approximate the PDE solution, mapping inputs (image + parameters) to outputs (simulation).

---

### 3. Built on nnU-Net  
The framework builds upon nnU-Net's self-configuring capabilities, adapting it for conditioned image-to-image regression tasks.

---

## Model Architectures

<img src="images/architectures.png" alt="TumorSurrogate Architecture" style="width: 80%;"/>

**TumorNetSolvers** includes three key models:  

1. **TumorSurrogate (Baseline)**  
   - A 3D CNN that integrates anatomy info and tumor metadata for conditioned tumor simulation.

2. **Modified nnU-Net**  
   - An adapted version of the powerful self-configuring nnU-Net framework for tumor growth simulation using conditioned inputs.

3. **3D Vision Transformer (ViT)**  
   - A transformer-based model incorporating tumor metadata as additional input tokens in the embedding space.

---

## Usage

For detailed usage, refer to the scripts in the [scripts directory](scripts/) or follow the instructions below:

1. **Forward Problem**  
   Run the script `running_inference.py` with the necessary inputs (3D medical image, tumor parameters) to generate tumor simulations.

2. **Inverse Problem**  
   Run the script `predict_tumor_params.py` to infer tumor parameters by optimizing against a target tumor simulation.

---

## Installation

To get started with **TumorNetSolvers**, install it directly from GitHub by following these steps:

1. Clone the repository:
    ```bash
    git clone https://github.com/ZeinebZH/tumornetsolvers.git
    cd tumornetsolvers
    ```

2. Install the required dependencies and the package:
    ```bash
    pip install -r requirements.txt
    pip install .
    ```

---

## Contributing

We welcome contributions to **TumorNetSolvers**!  

---

## License

This project is licensed under the MIT License and incorporates code from nnU-Net, licensed under Apache 2.0. Both licenses apply and must be respected. See the [LICENSE](LICENSE) file for details.

---

## References

1. **Weidner J, et al.** *Rapid Personalization of PDE-Based Tumor Growth Using a Differentiable Forward Model.* Medical Imaging with Deep Learning, 2024. [DOI](https://openreview.net/pdf?id=7SMswKSKIX)  
2. **Ezhov I, et al.** *Geometry-aware Neural Solver for Fast Bayesian Calibration of Brain Tumor Models.* IEEE Transactions on Medical Imaging, 2021;41(5):1269–78. [DOI](https://ieeexplore.ieee.org/abstract/document/9656125)  
3. **Isensee F, et al.** *nnU-Net: A Self-configuring Method for Deep Learning-based Biomedical Image Segmentation.* Nature Methods, 2021;18(2):203–11. [DOI](https://www.nature.com/articles/s41592-020-01008-z)  
4. **Lin K, Heckel R.** *Vision Transformers Enable Fast and Robust Accelerated MRI.* International Conference on Medical Imaging with Deep Learning, 2022. [DOI](https://proceedings.mlr.press/v172/lin22a.html)<|MERGE_RESOLUTION|>--- conflicted
+++ resolved
@@ -1,10 +1,6 @@
 
 # TumorNetSolvers: A Deep Learning Framework for Personalized PDE-Based Tumor Growth Modeling
 
-<<<<<<< HEAD
-![Tumor Simulation Comparison](images/preds.png)
-=======
->>>>>>> 3e17f5a7
 
 **TumorNetSolvers** is an adaptive deep learning framework designed for efficient personalization of PDE-based tumor growth models, focused on simulating and predicting tumor evolution. Built on the powerful nnU-Net framework, it leverages state-of-the-art neural architectures to address both **forward** and **inverse** tumor modeling problems.
 
